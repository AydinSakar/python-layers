--- conflicted
+++ resolved
@@ -1,224 +1,220 @@
-"""FoundationDB Blob Layer.
-
-Provides the Blob() class for storing potentially large binary objects
-in FoundationDB.
-
-"""
-
-import fdb
-import fdb.tuple
-<<<<<<< HEAD
-fdb.api_version(100)
-=======
-from directory import directory
-fdb.api_version(23)
->>>>>>> f0de53bb
-
-########
-# Blob #
-########
-
-SIZE_KEY = 'S'
-ATTRIBUTE_KEY = 'A'
-DATA_KEY = 'D'
-CHUNK_LARGE = 10000 # all chunks will be not greater than this size
-CHUNK_SMALL = 200 # all adjacent chunks will sum to more than this size
-
-class Blob(object):
-    """Represents a potentially large binary value in FoundationDB."""
-
-# private functions
-
-    def _internal_storage_key(self):
-        return self.subspace.pack( (ATTRIBUTE_KEY,) )
-
-    def _data_key(self, offset):
-        return self.subspace.pack( (DATA_KEY, '%16d' % offset) )
-
-    def _data_key_offset(self, key):
-        return int(self.subspace.unpack(key)[-1])
-
-    def _size_key(self):
-        return self.subspace.pack( (SIZE_KEY,) )
-
-    # returns (key, data, startOffset) or (None, None, None)
-    @fdb.transactional
-    def _get_chunk_at(self, tr, offset):
-        chunkKey = tr.get_key(fdb.KeySelector.last_less_or_equal(self._data_key(offset)))
-        if chunkKey is None: # nothing before (sparse)
-            return None, None, None
-        if chunkKey < self._data_key(0): # off beginning
-            return None, None, None
-        chunkOffset = self._data_key_offset(chunkKey)
-        chunkData = tr[chunkKey]
-        if chunkOffset + len(chunkData) <= offset: # in sparse region after chunk
-            return None, None, None
-        return chunkKey, chunkData, chunkOffset
-
-    def _make_split_point(self, tr, offset):
-        key, data, chunkOffset = self._get_chunk_at(tr, offset)
-        if key is None: return # already sparse
-        if chunkOffset==offset: return # already a split point
-        tr[self._data_key(chunkOffset)] = data[:offset-chunkOffset]
-        tr[self._data_key(offset)] = data[offset-chunkOffset:]
-
-    @fdb.transactional
-    def _make_sparse(self, tr, start, end):
-        self._make_split_point(tr, start)
-        self._make_split_point(tr, end)
-        del tr[self._data_key(start): self._data_key(end)]
-
-    @fdb.transactional
-    def _try_remove_split_point(self, tr, offset):
-        bKey, bData, bOffset = self._get_chunk_at(tr, offset)
-        if bOffset==0 or bKey is None: return False # in sparse region, or at beginning
-        aKey, aData, aOffset = self._get_chunk_at(tr, bOffset-1)
-        if aKey is None: return False # no previous chunk
-        if aOffset+len(aData) != bOffset: return False # chunks can't be joined
-        if len(aData)+len(bData) > CHUNK_SMALL: return False # chunks shouldn't be joined
-        # yay--merge chunks
-        del tr[bKey]
-        tr[aKey] = aData+bData
-        return True
-
-    @fdb.transactional
-    def _write_to_sparse(self, tr, offset, data):
-        if not len(data): return
-        chunks = (len(data)+CHUNK_LARGE-1) / CHUNK_LARGE
-        chunkSize = (len(data)+chunks)/chunks
-        chunks = [(n,n+chunkSize) for n in range(0, len(data), chunkSize)]
-        for start, end in chunks:
-            tr[self._data_key(start+offset)] = data[start:end]
-
-    @fdb.transactional
-    def _set_size(self, tr, size):
-        tr[self._size_key()] = str(size)
-
-## public functions below            
-
-    def __init__(self, subspace):
-        """
-        Create a new object representing a binary large object (blob).
-
-        Only keys within the subspace will be used by the
-        object. Other clients of the database should refrain from
-        modifying the subspace.
-        """
-        self.subspace = subspace
-
-    @fdb.transactional
-    def delete(self, tr):
-        """Delete all key-value pairs associated with the blob."""
-        del tr[self.subspace.range()]
-
-    @fdb.transactional
-    def get_size(self, tr):
-        """Get the size of the blob."""
-        try:
-            return int(tr[self._size_key()])
-        except (ValueError, TypeError):
-            return 0
-
-    @fdb.transactional
-    def read(self, tr, offset, n):
-        """
-        Read from the blob, starting at offset, retrieving up to n
-        bytes (fewer then n bytes are returned when the end of the
-        blob is reached).
-        """
-        chunks = tr.get_range(
-            fdb.KeySelector.last_less_or_equal(self._data_key(offset)),
-            fdb.KeySelector.first_greater_or_equal(self._data_key(offset + n)))
-        size = self.get_size(tr)
-        if offset >= size:
-            return ""
-        result = bytearray(min(n, size - offset))
-        for chunkKey, chunkData in chunks:
-            chunkOffset = self._data_key_offset(chunkKey)
-            for i in range(len(chunkData)):
-                rPos = chunkOffset+i-offset
-                if rPos>=0 and rPos<len(result):
-                    result[rPos] = chunkData[i]
-        return str(result)
-
-    @fdb.transactional
-    def write(self, tr, offset, data):
-        """
-        Write data to the blob, starting at offset and overwriting any
-        existing data at that location. The length of the blob is
-        increased if necessary.
-        """
-        if not len(data): return
-        end = offset+len(data)
-        self._make_sparse(tr, offset, end)
-        self._write_to_sparse(tr, offset, data)
-        self._try_remove_split_point(tr, offset)
-        oldLength = self.get_size(tr)
-        if end > oldLength:
-            self._set_size(tr, end) # lengthen file if necessary
-        else:
-            self._try_remove_split_point(tr, end) # write end needs to be merged
-
-    @fdb.transactional
-    def append(self, tr, data):
-        """Append the contents of data onto the end of the blob."""
-        if not len(data): return
-        oldLength = self.get_size(tr)
-        self._write_to_sparse(tr, oldLength, data)
-        self._try_remove_split_point(tr, oldLength)
-        tr[self._size_key()] = str(oldLength + len(data))
-
-    @fdb.transactional
-    def truncate(self, tr, new_length):
-        """
-        Change the blob length to new_length, erasing any data when
-        shrinking, and filling new bytes with 0 when growing.
-        """
-        self._make_sparse(tr, new_length, int(tr[self._size_key()]))
-        tr[self._size_key()] = str(new_length)
-
-###################
-##    Example    ##
-###################        
-
-@fdb.transactional
-def print_blob(tr, b):
-    s = b.get_size(tr)
-    print "blob is", s, "bytes:"
-    print b.read(tr, 0, s)
-
-def test_blob():
-    import time
-
-    db = fdb.open()
-
-    location = directory.create_or_open(db, ('tests','blob'))
-
-    b = Blob(location)
-
-    print "deleting old"
-    b.delete(db)
-
-    print "writing"
-    b.append(db, 'asdf')
-    b.append(db, 'jkl;')
-    b.append(db, 'foo')
-    b.append(db, 'bar')
-
-    print_blob(db, b)
-
-    big_data = 1000000
-    print "writing lots of data"
-    for i in range(50):
-        print ".",
-        b.append(db, '.'*100000)
-
-    print ""
-    print "reading section of large blob..."
-    t = time.time()
-    s = len(b.read(db, 1234567, big_data))
-    assert s == big_data
-    print "got big section of blob"
-
-if __name__ == "__main__":
-    test_blob()
+"""FoundationDB Blob Layer.
+
+Provides the Blob() class for storing potentially large binary objects
+in FoundationDB.
+
+"""
+
+import fdb
+import fdb.tuple
+from directory import directory
+fdb.api_version(100)
+
+########
+# Blob #
+########
+
+SIZE_KEY = 'S'
+ATTRIBUTE_KEY = 'A'
+DATA_KEY = 'D'
+CHUNK_LARGE = 10000 # all chunks will be not greater than this size
+CHUNK_SMALL = 200 # all adjacent chunks will sum to more than this size
+
+class Blob(object):
+    """Represents a potentially large binary value in FoundationDB."""
+
+# private functions
+
+    def _internal_storage_key(self):
+        return self.subspace.pack( (ATTRIBUTE_KEY,) )
+
+    def _data_key(self, offset):
+        return self.subspace.pack( (DATA_KEY, '%16d' % offset) )
+
+    def _data_key_offset(self, key):
+        return int(self.subspace.unpack(key)[-1])
+
+    def _size_key(self):
+        return self.subspace.pack( (SIZE_KEY,) )
+
+    # returns (key, data, startOffset) or (None, None, None)
+    @fdb.transactional
+    def _get_chunk_at(self, tr, offset):
+        chunkKey = tr.get_key(fdb.KeySelector.last_less_or_equal(self._data_key(offset)))
+        if chunkKey is None: # nothing before (sparse)
+            return None, None, None
+        if chunkKey < self._data_key(0): # off beginning
+            return None, None, None
+        chunkOffset = self._data_key_offset(chunkKey)
+        chunkData = tr[chunkKey]
+        if chunkOffset + len(chunkData) <= offset: # in sparse region after chunk
+            return None, None, None
+        return chunkKey, chunkData, chunkOffset
+
+    def _make_split_point(self, tr, offset):
+        key, data, chunkOffset = self._get_chunk_at(tr, offset)
+        if key is None: return # already sparse
+        if chunkOffset==offset: return # already a split point
+        tr[self._data_key(chunkOffset)] = data[:offset-chunkOffset]
+        tr[self._data_key(offset)] = data[offset-chunkOffset:]
+
+    @fdb.transactional
+    def _make_sparse(self, tr, start, end):
+        self._make_split_point(tr, start)
+        self._make_split_point(tr, end)
+        del tr[self._data_key(start): self._data_key(end)]
+
+    @fdb.transactional
+    def _try_remove_split_point(self, tr, offset):
+        bKey, bData, bOffset = self._get_chunk_at(tr, offset)
+        if bOffset==0 or bKey is None: return False # in sparse region, or at beginning
+        aKey, aData, aOffset = self._get_chunk_at(tr, bOffset-1)
+        if aKey is None: return False # no previous chunk
+        if aOffset+len(aData) != bOffset: return False # chunks can't be joined
+        if len(aData)+len(bData) > CHUNK_SMALL: return False # chunks shouldn't be joined
+        # yay--merge chunks
+        del tr[bKey]
+        tr[aKey] = aData+bData
+        return True
+
+    @fdb.transactional
+    def _write_to_sparse(self, tr, offset, data):
+        if not len(data): return
+        chunks = (len(data)+CHUNK_LARGE-1) / CHUNK_LARGE
+        chunkSize = (len(data)+chunks)/chunks
+        chunks = [(n,n+chunkSize) for n in range(0, len(data), chunkSize)]
+        for start, end in chunks:
+            tr[self._data_key(start+offset)] = data[start:end]
+
+    @fdb.transactional
+    def _set_size(self, tr, size):
+        tr[self._size_key()] = str(size)
+
+## public functions below            
+
+    def __init__(self, subspace):
+        """
+        Create a new object representing a binary large object (blob).
+
+        Only keys within the subspace will be used by the
+        object. Other clients of the database should refrain from
+        modifying the subspace.
+        """
+        self.subspace = subspace
+
+    @fdb.transactional
+    def delete(self, tr):
+        """Delete all key-value pairs associated with the blob."""
+        del tr[self.subspace.range()]
+
+    @fdb.transactional
+    def get_size(self, tr):
+        """Get the size of the blob."""
+        try:
+            return int(tr[self._size_key()])
+        except (ValueError, TypeError):
+            return 0
+
+    @fdb.transactional
+    def read(self, tr, offset, n):
+        """
+        Read from the blob, starting at offset, retrieving up to n
+        bytes (fewer then n bytes are returned when the end of the
+        blob is reached).
+        """
+        chunks = tr.get_range(
+            fdb.KeySelector.last_less_or_equal(self._data_key(offset)),
+            fdb.KeySelector.first_greater_or_equal(self._data_key(offset + n)))
+        size = self.get_size(tr)
+        if offset >= size:
+            return ""
+        result = bytearray(min(n, size - offset))
+        for chunkKey, chunkData in chunks:
+            chunkOffset = self._data_key_offset(chunkKey)
+            for i in range(len(chunkData)):
+                rPos = chunkOffset+i-offset
+                if rPos>=0 and rPos<len(result):
+                    result[rPos] = chunkData[i]
+        return str(result)
+
+    @fdb.transactional
+    def write(self, tr, offset, data):
+        """
+        Write data to the blob, starting at offset and overwriting any
+        existing data at that location. The length of the blob is
+        increased if necessary.
+        """
+        if not len(data): return
+        end = offset+len(data)
+        self._make_sparse(tr, offset, end)
+        self._write_to_sparse(tr, offset, data)
+        self._try_remove_split_point(tr, offset)
+        oldLength = self.get_size(tr)
+        if end > oldLength:
+            self._set_size(tr, end) # lengthen file if necessary
+        else:
+            self._try_remove_split_point(tr, end) # write end needs to be merged
+
+    @fdb.transactional
+    def append(self, tr, data):
+        """Append the contents of data onto the end of the blob."""
+        if not len(data): return
+        oldLength = self.get_size(tr)
+        self._write_to_sparse(tr, oldLength, data)
+        self._try_remove_split_point(tr, oldLength)
+        tr[self._size_key()] = str(oldLength + len(data))
+
+    @fdb.transactional
+    def truncate(self, tr, new_length):
+        """
+        Change the blob length to new_length, erasing any data when
+        shrinking, and filling new bytes with 0 when growing.
+        """
+        self._make_sparse(tr, new_length, int(tr[self._size_key()]))
+        tr[self._size_key()] = str(new_length)
+
+###################
+##    Example    ##
+###################        
+
+@fdb.transactional
+def print_blob(tr, b):
+    s = b.get_size(tr)
+    print "blob is", s, "bytes:"
+    print b.read(tr, 0, s)
+
+def test_blob():
+    import time
+
+    db = fdb.open()
+
+    location = directory.create_or_open(db, ('tests','blob'))
+
+    b = Blob(location)
+
+    print "deleting old"
+    b.delete(db)
+
+    print "writing"
+    b.append(db, 'asdf')
+    b.append(db, 'jkl;')
+    b.append(db, 'foo')
+    b.append(db, 'bar')
+
+    print_blob(db, b)
+
+    big_data = 1000000
+    print "writing lots of data"
+    for i in range(50):
+        print ".",
+        b.append(db, '.'*100000)
+
+    print ""
+    print "reading section of large blob..."
+    t = time.time()
+    s = len(b.read(db, 1234567, big_data))
+    assert s == big_data
+    print "got big section of blob"
+
+if __name__ == "__main__":
+    test_blob()